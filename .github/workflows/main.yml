name: CI pipeline

on: [push]

jobs:
  style_check:
    runs-on: ubuntu-latest
    strategy:
      matrix:
        python-version: [3.8, 3.9]
    steps:
      - uses: actions/checkout@v3
      - name: Set up Python ${{ matrix.python-version }}
        uses: actions/setup-python@v4
        with:
          python-version: ${{ matrix.python-version }}
      - name: Install dependencies
        run: make install_ci
      - name: Format using Black, MyPy, iSort
        run: make format
      - name: Lint with pylint
        run: make lint

  sonarqube:
    runs-on: ubuntu-latest
    strategy:
      matrix:
        python-version: [3.8, 3.9]
    steps:
      - uses: actions/checkout@v3
        with:
          fetch_depth: 0
      - name: Set up Python ${{ matrix.python-version }}
        uses: actions/setup-python@v4
        with:
          python-version: ${{ matrix.python-version }}
      - name: Install dependencies
        run: make install_ci
      - name: Unit testing
        run: make test
      - uses: sonarsource/sonarqube-scan-action@master
        env:
          SONAR_TOKEN: ${{ secrets.SONAR_TOKEN }}
          SONAR_HOST_URL: ${{ secrets.SONAR_HOST_URL }}

  CodeQL:
    runs-on: ubuntu-latest
    permissions:
      actions: read # Gives permission to read actions.
      contents: read # Gives permission to read your code.
      security-events: write # Gives permission to create code scanning alerts.
    steps:
      - name: Checkout this repository
        uses: actions/checkout@v3
        with:
          fetch-depth: 0
      - name: "Run code vulnerability scan"
        uses: hm-actions/run-code-vulnerability-scan@v1
        with:
          teams-webhook: ${{secrets.WEBHOOK_URI}}
<<<<<<< HEAD
          access-token: ${{secrets.PERSONAL_ACCESS_TOKEN}}
=======
          access-token: ${{secrets.PERSONAL_ACCESS_TOKEN}}

  DIT:
    runs-on: ubuntu-latest
    name: Dependabot Issue Tracker
    steps:
      - name: Checkout this repo
        uses: actions/checkout@v3
      - name: Run dependabot-issue-tracker
        uses: hm-actions/dependabot-issue-tracker@v1
        with:
          webhook: ${{secrets.WEBHOOK_URI}}
          token: ${{secrets.PERSONAL_ACCESS_TOKEN}}
>>>>>>> 5a905725
<|MERGE_RESOLUTION|>--- conflicted
+++ resolved
@@ -58,9 +58,6 @@
         uses: hm-actions/run-code-vulnerability-scan@v1
         with:
           teams-webhook: ${{secrets.WEBHOOK_URI}}
-<<<<<<< HEAD
-          access-token: ${{secrets.PERSONAL_ACCESS_TOKEN}}
-=======
           access-token: ${{secrets.PERSONAL_ACCESS_TOKEN}}
 
   DIT:
@@ -73,5 +70,4 @@
         uses: hm-actions/dependabot-issue-tracker@v1
         with:
           webhook: ${{secrets.WEBHOOK_URI}}
-          token: ${{secrets.PERSONAL_ACCESS_TOKEN}}
->>>>>>> 5a905725
+          token: ${{secrets.PERSONAL_ACCESS_TOKEN}}