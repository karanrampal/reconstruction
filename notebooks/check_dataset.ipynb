{
 "cells": [
  {
   "cell_type": "code",
   "execution_count": null,
   "metadata": {},
   "outputs": [],
   "source": [
    "import glob\n",
    "import json\n",
    "\n",
    "import matplotlib.pyplot as plt\n",
    "import numpy as np\n",
    "import open3d as o3d\n",
    "from tqdm import tqdm\n",
    "\n",
    "import sys\n",
    "sys.path.insert(0, \"../src\")\n",
    "\n",
    "from utils.utils import read_json"
   ]
  },
  {
   "cell_type": "markdown",
   "metadata": {},
   "source": [
    "# Set variables"
   ]
  },
  {
   "cell_type": "code",
   "execution_count": null,
   "metadata": {},
   "outputs": [],
   "source": [
    "INP_DIR = \"../../datasets/caesar_pointclouds\"\n",
    "OUT_DIR = \"../output/dataset_20230309-103305/\"\n",
    "\n",
    "NUM_POINTS = 20000"
   ]
  },
  {
   "cell_type": "markdown",
   "metadata": {},
   "source": [
    "# Read input"
   ]
  },
  {
   "cell_type": "code",
   "execution_count": null,
   "metadata": {},
   "outputs": [],
   "source": [
    "in_file_list = glob.glob(INP_DIR + \"/**/*.ply\", recursive=True)\n",
    "len(in_file_list)"
   ]
  },
  {
   "cell_type": "code",
   "execution_count": null,
   "metadata": {},
   "outputs": [],
   "source": [
    "avatar = in_file_list[0]\n",
    "avatar"
   ]
  },
  {
   "cell_type": "code",
   "execution_count": null,
   "metadata": {},
   "outputs": [],
   "source": [
    "mesh = o3d.io.read_triangle_mesh(avatar)\n",
    "mesh.compute_vertex_normals()\n",
    "\n",
    "avatar_pcd = mesh.sample_points_poisson_disk(number_of_points=NUM_POINTS)"
<<<<<<< HEAD
   ]
  },
  {
   "cell_type": "code",
   "execution_count": null,
   "metadata": {},
   "outputs": [],
   "source": [
    "o3d.visualization.draw_geometries([avatar_pcd])"
=======
>>>>>>> 5a905725
   ]
  },
  {
   "cell_type": "markdown",
   "metadata": {},
   "source": [
    "# Sanity check"
   ]
  },
  {
   "cell_type": "code",
   "execution_count": null,
   "metadata": {},
   "outputs": [],
   "source": [
    "out_file_list = glob.glob(OUT_DIR + \"/**/*.png\", recursive=True)"
   ]
  },
  {
   "cell_type": "code",
   "execution_count": null,
   "metadata": {},
   "outputs": [],
   "source": [
    "im_path = out_file_list[12]\n",
    "im_path"
   ]
  },
  {
   "cell_type": "code",
   "execution_count": null,
   "metadata": {},
   "outputs": [],
   "source": [
    "img = o3d.io.read_image(im_path)\n",
    "\n",
    "print(np.asarray(img).min())\n",
    "print(np.asarray(img).max())\n",
    "print(np.asarray(img).dtype)"
   ]
  },
  {
   "cell_type": "code",
   "execution_count": null,
   "metadata": {},
   "outputs": [],
   "source": [
    "fig, axi = plt.subplots(1, 1, figsize=(15, 5))\n",
    "cb_ = axi.imshow(img, cmap=\"gray\")\n",
    "fig.colorbar(cb_, ax=axi)"
   ]
  },
  {
   "cell_type": "code",
   "execution_count": null,
   "metadata": {},
   "outputs": [],
   "source": [
    "json_files = glob.glob(OUT_DIR + \"/**/*.json\", recursive=True)\n",
    "\n",
    "intrinsic = o3d.camera.PinholeCameraIntrinsic(\n",
    "    **read_json(list(filter(lambda x: \"intrinsic\" in x, json_files))[0])\n",
    ")\n",
    "extrinsic = read_json(list(filter(lambda x: \"extrinsic\" in x, json_files))[0])[\"extrinsics\"]\n",
    "scale = read_json(list(filter(lambda x: \"scale\" in x, json_files))[0])[\"depth_scale\"]\n",
    "\n",
    "pcd = o3d.geometry.PointCloud.create_from_depth_image(\n",
    "    img,\n",
    "    #o3d.geometry.Image(a),\n",
    "    intrinsic,\n",
    "    extrinsic,\n",
    "    depth_scale=scale,\n",
    "    depth_trunc=4000.0\n",
    ")\n",
    "\n",
    "_, ind = pcd.remove_statistical_outlier(nb_neighbors=5, std_ratio=1.0)\n",
    "#_, ind = pcd.remove_radius_outlier(nb_points=35, radius=20.0)\n",
    "inlier_cloud = pcd.select_by_index(ind)\n",
    "\n",
    "o3d.visualization.draw_geometries([\n",
    "    pcd,\n",
    "    #inlier_cloud\n",
    "])"
   ]
  },
  {
   "cell_type": "code",
   "execution_count": null,
   "metadata": {},
   "outputs": [],
   "source": []
  }
 ],
 "metadata": {
  "kernelspec": {
   "display_name": "Python 3.8.13 ('cv3d-env')",
   "language": "python",
   "name": "python3"
  },
  "language_info": {
   "codemirror_mode": {
    "name": "ipython",
    "version": 3
   },
   "file_extension": ".py",
   "mimetype": "text/x-python",
   "name": "python",
   "nbconvert_exporter": "python",
   "pygments_lexer": "ipython3",
   "version": "3.8.13"
  },
  "orig_nbformat": 4,
  "vscode": {
   "interpreter": {
    "hash": "a2f71e6011faa0109c6544a926ac70c80d3ea1a0e18aed42a92f791a760d489a"
   }
  }
 },
 "nbformat": 4,
 "nbformat_minor": 2
}<|MERGE_RESOLUTION|>--- conflicted
+++ resolved
@@ -76,18 +76,6 @@
     "mesh.compute_vertex_normals()\n",
     "\n",
     "avatar_pcd = mesh.sample_points_poisson_disk(number_of_points=NUM_POINTS)"
-<<<<<<< HEAD
-   ]
-  },
-  {
-   "cell_type": "code",
-   "execution_count": null,
-   "metadata": {},
-   "outputs": [],
-   "source": [
-    "o3d.visualization.draw_geometries([avatar_pcd])"
-=======
->>>>>>> 5a905725
    ]
   },
   {
